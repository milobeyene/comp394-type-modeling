# -*- coding: utf-8 -*-


class Type(object):
    """ Represents any Java type, including both class types and primitives.
        """
    def __init__(self, name, direct_supertypes=[]):
        self.name = name
        self.direct_supertypes = direct_supertypes
        self.is_instantiable = False
    
    def is_subtype_of(self, other):
        """ True if this type can be used where the other type is expected.
            """
        if self.name == other.name:
            return True
        for supertype in self.direct_supertypes:
            if supertype.name == other.name:
                return True
            for superSupertype in supertype.direct_supertypes:
                if superSupertype.name == other.name:
                    return True
        return False

def is_supertype_of(self, other):
    """ Convenience counterpart to is_subtype_of().
        """
<<<<<<< HEAD
        if self is other:
            return True
        elif other in self.direct_supertypes:
            return True
        for type in self.direct_supertypes:
            if other in type.direct_supertypes:
                return True
        return False

    def is_supertype_of(self, other):
        """ Convenience counterpart to is_subtype_of().
        """
        return other.is_subtype_of(self)
=======
            return other.is_subtype_of(self)
>>>>>>> d965ed9f


class Constructor(object):
    """ The declaration of a Java constructor.
        """
    def __init__(self, argument_types=[]):
        self.argument_types = argument_types


class Method(object):
    """ The declaration of a Java method.
        """
    def __init__(self, name, argument_types=[], return_type=None):
        self.name = name
        self.argument_types = argument_types
        self.return_type = return_type


class ClassOrInterface(Type):
    """
        Describes the API of a class-like Java type (class or interface).
        (This type model does not draw a distinction between classes and interfaces,
        and assumes they are all instantiable. Other than instantiability, the
        distinction makes no difference to us here: we are only checking types, not
        compiling or executing code, so none of the methods have implementations.)
        """
    def __init__(self, name, direct_supertypes=[], constructor=Constructor([]), methods=[]):
        super().__init__(name, direct_supertypes)
        self.name = name
        self.constructor = constructor
        self.methods = {method.name: method for method in methods}
        self.is_instantiable = True
    
    def method_named(self, name):
        """ Returns the Method with the given name, which may come from a supertype.
            """
        try:
            return self.methods[name]
        except KeyError:
            for supertype in self.direct_supertypes:
                try:
                    return supertype.method_named(name)
                except NoSuchMethod:
                    pass
            raise NoSuchMethod("{0} has no method named {1}".format(self.name, name))


class NullType(Type):
    """ The type of the value `null` in Java.
        """
    def __init__(self):
        super().__init__("null")
    
    def is_subtype_of(self, other):
        return True
    
    def method_named(self, name):
        raise NoSuchMethod("Cannot invoke method {0} on null".format(
                                                                     name + "()"))


class NoSuchMethod(Exception):
    pass


# Our simple language’s built-in types

Type.void    = Type("void")

Type.boolean = Type("boolean")
Type.int     = Type("int")
Type.double  = Type("double")

Type.null    = NullType()

Type.object = ClassOrInterface("Object",
                               methods=[
                                        Method("equals", argument_types=[object], return_type=Type.boolean),
                                        Method("hashCode", return_type=Type.int),
                                        ])<|MERGE_RESOLUTION|>--- conflicted
+++ resolved
@@ -12,20 +12,6 @@
     def is_subtype_of(self, other):
         """ True if this type can be used where the other type is expected.
             """
-        if self.name == other.name:
-            return True
-        for supertype in self.direct_supertypes:
-            if supertype.name == other.name:
-                return True
-            for superSupertype in supertype.direct_supertypes:
-                if superSupertype.name == other.name:
-                    return True
-        return False
-
-def is_supertype_of(self, other):
-    """ Convenience counterpart to is_subtype_of().
-        """
-<<<<<<< HEAD
         if self is other:
             return True
         elif other in self.direct_supertypes:
@@ -39,9 +25,7 @@
         """ Convenience counterpart to is_subtype_of().
         """
         return other.is_subtype_of(self)
-=======
-            return other.is_subtype_of(self)
->>>>>>> d965ed9f
+
 
 
 class Constructor(object):
